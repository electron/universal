--- conflicted
+++ resolved
@@ -7,24 +7,11 @@
 import * as path from 'path';
 import * as plist from 'plist';
 
-<<<<<<< HEAD
-import {
-  AsarMode,
-  detectAsarMode,
-  generateAsarIntegrity,
-  isUniversalMachO,
-  mergeASARs,
-} from './asar-utils';
-import { d } from './debug';
+import { AsarMode, detectAsarMode, isUniversalMachO, mergeASARs } from './asar-utils';
 import { AppFile, AppFileType, getAllAppFiles, readMachOHeader } from './file-utils';
-import { sha } from './sha';
-=======
-import { AppFile, AppFileType, getAllAppFiles } from './file-utils';
-import { AsarMode, detectAsarMode, mergeASARs } from './asar-utils';
 import { sha } from './sha';
 import { d } from './debug';
 import { computeIntegrityData } from './integrity';
->>>>>>> 2b67c905
 
 /**
  * Options to pass into the {@link makeUniversalApp} function.
