--- conflicted
+++ resolved
@@ -3,16 +3,6 @@
 import * as os from 'os';
 import * as path from 'path';
 
-<<<<<<< HEAD
-import { AppFile, AppFileType, getAllAppFiles } from './file-utils';
-import {
-  AsarMode,
-  detectAsarMode,
-  generateAsarIntegrity,
-  getFileArch,
-  mergeASARs,
-} from './asar-utils';
-=======
 import {
   AppFile,
   AppFileType,
@@ -23,7 +13,6 @@
   mergeAppFiles,
 } from './file-utils';
 import { AsarMode, detectAsarMode, generateAsarIntegrity, mergeASARs } from './asar-utils';
->>>>>>> a37e802a
 import { sha } from './sha';
 import { d } from './debug';
 import { AsarIntegrity, injectAsarIntegrity } from './integrity';
@@ -132,55 +121,7 @@
 
     const { x64Files, arm64Files } = await validateAppFiles(tmpApp, opts);
 
-<<<<<<< HEAD
-      const isAlreadyUniversal = async (file: string) =>
-        (await getFileArch(file)).includes('Mach-O universal binary');
-
-      // check if both files (same name) are already universal.
-      // this must occur before checking `sha` as their sha's will be different between builds if being built locally
-      if ((await isAlreadyUniversal(first)) && (await isAlreadyUniversal(second))) {
-        d(machOFile.relativePath, `is already universal across builds, skipping lipo`);
-        knownMergedMachOFiles.add(machOFile.relativePath);
-        continue;
-      }
-
-      const x64Sha = await sha(path.resolve(opts.x64AppPath, machOFile.relativePath));
-      const arm64Sha = await sha(path.resolve(opts.arm64AppPath, machOFile.relativePath));
-      if (x64Sha === arm64Sha) {
-        if (
-          opts.x64ArchFiles === undefined ||
-          !minimatch(machOFile.relativePath, opts.x64ArchFiles, { matchBase: true })
-        ) {
-          throw new Error(
-            `Detected file "${machOFile.relativePath}" that's the same in both x64 and arm64 builds and not covered by the ` +
-              `x64ArchFiles rule: "${opts.x64ArchFiles}"`,
-          );
-        }
-
-        d(
-          'SHA for Mach-O file',
-          machOFile.relativePath,
-          `matches across builds ${x64Sha}===${arm64Sha}, skipping lipo`,
-        );
-        continue;
-      }
-
-      d('joining two MachO files with lipo', {
-        first,
-        second,
-      });
-      await spawn('lipo', [
-        first,
-        second,
-        '-create',
-        '-output',
-        await fs.realpath(path.resolve(tmpApp, machOFile.relativePath)),
-      ]);
-      knownMergedMachOFiles.add(machOFile.relativePath);
-    }
-=======
     const knownMergedMachOFiles = await lipoMachOFiles(x64Files, tmpApp, opts);
->>>>>>> a37e802a
 
     /**
      * If we don't have an ASAR we need to check if the two "app" folders are identical, if
