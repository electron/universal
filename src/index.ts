import { spawn } from '@malept/cross-spawn-promise';
import * as fs from 'fs-extra';
import * as os from 'os';
import * as path from 'path';

import {
  AppFile,
  AppFileType,
  copyAndShimAsarIfNeeded,
  copySnapshots,
  getAllAppFiles,
  lipoMachOFiles,
  mergeAppFiles,
} from './file-utils';
import { AsarMode, detectAsarMode, generateAsarIntegrity, mergeASARs } from './asar-utils';
import { sha } from './sha';
import { d } from './debug';
<<<<<<< HEAD
import { AsarIntegrity, injectAsarIntegrity } from './integrity';
=======
import { AsarIntegrity, computeIntegrityData } from './integrity';
>>>>>>> 42c55b20

/**
 * Options to pass into the {@link makeUniversalApp} function.
 *
 * Requires absolute paths for input x64 and arm64 apps and an absolute path to the
 * output universal app.
 */
export type MakeUniversalOpts = {
  /**
   * Absolute file system path to the x64 version of your application (e.g. `/Foo/bar/MyApp_x64.app`).
   */
  x64AppPath: string;
  /**
   * Absolute file system path to the arm64 version of your application (e.g. `/Foo/bar/MyApp_arm64.app`).
   */
  arm64AppPath: string;
  /**
   * Absolute file system path you want the universal app to be written to (e.g. `/Foo/var/MyApp_universal.app`).
   *
   * If this file exists on disk already, it will be overwritten ONLY if {@link MakeUniversalOpts.force} is set to `true`.
   */
  outAppPath: string;
  /**
   * Forcefully overwrite any existing files that are in the way of generating the universal application.
   *
   * @defaultValue `false`
   */
  force?: boolean;
  /**
   * Merge x64 and arm64 ASARs into one.
   *
   * @defaultValue `false`
   */
  mergeASARs?: boolean;
  /**
   * If {@link MakeUniversalOpts.mergeASARs} is enabled, this property provides a
   * {@link https://github.com/isaacs/minimatch?tab=readme-ov-file#features | minimatch}
   * pattern of paths that are allowed to be present in one of the ASAR files, but not in the other.
   *
   */
  singleArchFiles?: string;
  /**
   * A {@link https://github.com/isaacs/minimatch?tab=readme-ov-file#features | minimatch}
   * pattern of binaries that are expected to be the same x64 binary in both
   *
   * Use this if your application contains binaries that have already been merged into a universal file
   * using the `lipo` tool.
   *
   * @see Apple's {@link https://developer.apple.com/documentation/apple-silicon/building-a-universal-macos-binary | Building a universal macOS binary} documentation
   *
   */
  x64ArchFiles?: string;
  /**
   * A {@link https://github.com/isaacs/minimatch?tab=readme-ov-file#features | minimatch} pattern of `Info.plist`
   * paths that should not receive an injected `ElectronAsarIntegrity` value.
   *
   * Use this if your application contains another bundle that's already signed.
   */
  infoPlistsToIgnore?: string;
};

export const makeUniversalApp = async (opts: MakeUniversalOpts): Promise<void> => {
  d('making a universal app with options', opts);

  if (process.platform !== 'darwin')
    throw new Error('@electron/universal is only supported on darwin platforms');
  if (!opts.x64AppPath || !path.isAbsolute(opts.x64AppPath))
    throw new Error('Expected opts.x64AppPath to be an absolute path but it was not');
  if (!opts.arm64AppPath || !path.isAbsolute(opts.arm64AppPath))
    throw new Error('Expected opts.arm64AppPath to be an absolute path but it was not');
  if (!opts.outAppPath || !path.isAbsolute(opts.outAppPath))
    throw new Error('Expected opts.outAppPath to be an absolute path but it was not');

  if (await fs.pathExists(opts.outAppPath)) {
    d('output path exists already');
    if (!opts.force) {
      throw new Error(
        `The out path "${opts.outAppPath}" already exists and force is not set to true`,
      );
    } else {
      d('overwriting existing application because force == true');
      await fs.remove(opts.outAppPath);
    }
  }

  const x64AsarMode = await detectAsarMode(opts.x64AppPath);
  const arm64AsarMode = await detectAsarMode(opts.arm64AppPath);
  d('detected x64AsarMode =', x64AsarMode);
  d('detected arm64AsarMode =', arm64AsarMode);

  if (x64AsarMode !== arm64AsarMode)
    throw new Error(
      'Both the x64 and arm64 versions of your application need to have been built with the same asar settings (enabled vs disabled)',
    );

  const tmpDir = await fs.mkdtemp(path.resolve(os.tmpdir(), 'electron-universal-'));
  d('building universal app in', tmpDir);

  try {
    d('copying x64 app as starter template');
    const tmpApp = path.resolve(tmpDir, 'Tmp.app');
    await spawn('cp', ['-R', opts.x64AppPath, tmpApp]);

    const { x64Files, arm64Files } = await validateAppFiles(tmpApp, opts);

    const knownMergedMachOFiles = await lipoMachOFiles(x64Files, tmpApp, opts);

    /**
     * If we don't have an ASAR we need to check if the two "app" folders are identical, if
     * they are then we can just leave one there and call it a day.  If the app folders for x64
     * and arm64 are different though we need to rename each folder and create a new fake "app"
     * entrypoint to dynamically load the correct app folder
     */
    if (x64AsarMode === AsarMode.NO_ASAR) {
      await mergeAppFiles(tmpApp, opts, knownMergedMachOFiles, tmpDir);
    }

    const generatedIntegrity: AsarIntegrity = {};

    /**
     * If we have an ASAR we just need to check if the two "app.asar" files have the same hash,
     * if they are, same as above, we can leave one there and call it a day.  If they're different
     * we have to make a dynamic entrypoint.  There is an assumption made here that every file in
     * app.asar.unpacked is a native node module.  This assumption _may_ not be true so we should
     * look at codifying that assumption as actual logic.
     */
    // FIXME: Codify the assumption that app.asar.unpacked only contains native modules
<<<<<<< HEAD
    if (x64AsarMode === AsarMode.HAS_ASAR) {
      if (opts.mergeASARs) {
        d('merging x64 and arm64 asars');
        const output = path.resolve(tmpApp, 'Contents', 'Resources', 'app.asar');
        await mergeASARs({
          x64AsarPath: path.resolve(tmpApp, 'Contents', 'Resources', 'app.asar'),
          arm64AsarPath: path.resolve(opts.arm64AppPath, 'Contents', 'Resources', 'app.asar'),
          outputAsarPath: output,
          singleArchFiles: opts.singleArchFiles,
        });

        generatedIntegrity['Resources/app.asar'] = generateAsarIntegrity(output);
      } else {
        await copyAndShimAsarIfNeeded(tmpApp, opts, tmpDir, generatedIntegrity);
      }
    }

    await injectAsarIntegrity(x64Files, opts, generatedIntegrity, tmpApp);
=======
    if (x64AsarMode === AsarMode.HAS_ASAR && opts.mergeASARs) {
      d('merging x64 and arm64 asars');
      const output = path.resolve(tmpApp, 'Contents', 'Resources', 'app.asar');
      await mergeASARs({
        x64AsarPath: path.resolve(tmpApp, 'Contents', 'Resources', 'app.asar'),
        arm64AsarPath: path.resolve(opts.arm64AppPath, 'Contents', 'Resources', 'app.asar'),
        outputAsarPath: output,
        singleArchFiles: opts.singleArchFiles,
      });

      // generatedIntegrity['Resources/app.asar'] = generateAsarIntegrity(output);
    } else if (x64AsarMode === AsarMode.HAS_ASAR) {
      d('checking if the x64 and arm64 asars are identical');
      const x64AsarSha = await sha(path.resolve(tmpApp, 'Contents', 'Resources', 'app.asar'));
      const arm64AsarSha = await sha(
        path.resolve(opts.arm64AppPath, 'Contents', 'Resources', 'app.asar'),
      );

      if (x64AsarSha !== arm64AsarSha) {
        d('x64 and arm64 asars are different');
        const x64ResourcesPath = path.resolve(tmpApp, 'Contents', 'Resources');
        const x64AsarPath = path.resolve(x64ResourcesPath, 'app-x64.asar');
        await fs.move(path.resolve(x64ResourcesPath, 'app.asar'), x64AsarPath);
        const x64Unpacked = path.resolve(x64ResourcesPath, 'app.asar.unpacked');
        if (await fs.pathExists(x64Unpacked)) {
          await fs.move(
            x64Unpacked,
            path.resolve(tmpApp, 'Contents', 'Resources', 'app-x64.asar.unpacked'),
          );
        }

        const arm64ResourcesPath = path.resolve(tmpApp, 'Contents', 'Resources');
        const arm64AsarPath = path.resolve(arm64ResourcesPath, 'app-arm64.asar');
        await fs.copy(
          path.resolve(opts.arm64AppPath, 'Contents', 'Resources', 'app.asar'),
          arm64AsarPath,
        );
        const arm64Unpacked = path.resolve(
          opts.arm64AppPath,
          'Contents',
          'Resources',
          'app.asar.unpacked',
        );
        if (await fs.pathExists(arm64Unpacked)) {
          await fs.copy(
            arm64Unpacked,
            path.resolve(tmpApp, 'Contents', 'Resources', 'app-arm64.asar.unpacked'),
          );
        }

        const entryAsar = path.resolve(tmpDir, 'entry-asar');
        await fs.mkdir(entryAsar);
        await fs.copy(
          path.resolve(__dirname, '..', '..', 'entry-asar', 'has-asar.js'),
          path.resolve(entryAsar, 'index.js'),
        );
        let pj = JSON.parse(
          (
            await asar.extractFile(
              path.resolve(opts.x64AppPath, 'Contents', 'Resources', 'app.asar'),
              'package.json',
            )
          ).toString('utf8'),
        );
        pj.main = 'index.js';
        await fs.writeJson(path.resolve(entryAsar, 'package.json'), pj);
        const resourcesPath = path.resolve(tmpApp, 'Contents', 'Resources');
        const asarPath = path.resolve(resourcesPath, 'app.asar');
        await asar.createPackage(entryAsar, asarPath);
      } else {
        d('x64 and arm64 asars are the same');
      }
    }

    const generatedIntegrity = await computeIntegrityData(
      path.join(tmpApp, 'Contents', 'Resources'),
      'Resources',
    );

    const plistFiles = x64Files.filter((f) => f.type === AppFileType.INFO_PLIST);
    for (const plistFile of plistFiles) {
      const x64PlistPath = path.resolve(opts.x64AppPath, plistFile.relativePath);
      const arm64PlistPath = path.resolve(opts.arm64AppPath, plistFile.relativePath);

      const { ElectronAsarIntegrity: x64Integrity, ...x64Plist } = plist.parse(
        await fs.readFile(x64PlistPath, 'utf8'),
      ) as any;
      const { ElectronAsarIntegrity: arm64Integrity, ...arm64Plist } = plist.parse(
        await fs.readFile(arm64PlistPath, 'utf8'),
      ) as any;
      if (JSON.stringify(x64Plist) !== JSON.stringify(arm64Plist)) {
        throw new Error(
          `Expected all Info.plist files to be identical when ignoring integrity when creating a universal build but "${plistFile.relativePath}" was not`,
        );
      }

      const injectAsarIntegrity =
        !opts.infoPlistsToIgnore ||
        minimatch(plistFile.relativePath, opts.infoPlistsToIgnore, { matchBase: true });
      const mergedPlist = injectAsarIntegrity
        ? { ...x64Plist, ElectronAsarIntegrity: generatedIntegrity }
        : { ...x64Plist };

      await fs.writeFile(path.resolve(tmpApp, plistFile.relativePath), plist.build(mergedPlist));
    }
>>>>>>> 42c55b20

    await copySnapshots(arm64Files, opts, tmpApp);

    d('moving final universal app to target destination');
    await fs.mkdirp(path.dirname(opts.outAppPath));
    await spawn('mv', [tmpApp, opts.outAppPath]);
  } catch (err) {
    throw err;
  } finally {
    await fs.remove(tmpDir);
  }
};

const dupedFiles = (files: AppFile[]) =>
  files.filter((f) => f.type !== AppFileType.SNAPSHOT && f.type !== AppFileType.APP_CODE);

async function validateAppFiles(tmpApp: string, opts: MakeUniversalOpts) {
  const uniqueToX64: string[] = [];
  const uniqueToArm64: string[] = [];
  const x64Files = await getAllAppFiles(await fs.realpath(tmpApp));
  const arm64Files = await getAllAppFiles(await fs.realpath(opts.arm64AppPath));

  for (const file of dupedFiles(x64Files)) {
    if (!arm64Files.some((f) => f.relativePath === file.relativePath))
      uniqueToX64.push(file.relativePath);
  }
  for (const file of dupedFiles(arm64Files)) {
    if (!x64Files.some((f) => f.relativePath === file.relativePath))
      uniqueToArm64.push(file.relativePath);
  }
  if (uniqueToX64.length !== 0 || uniqueToArm64.length !== 0) {
    d('some files were not in both builds, aborting');
    console.error({
      uniqueToX64,
      uniqueToArm64,
    });
    throw new Error(
      'While trying to merge mach-o files across your apps we found a mismatch, the number of mach-o files is not the same between the arm64 and x64 builds',
    );
  }

  for (const file of x64Files.filter((f) => f.type === AppFileType.PLAIN)) {
    const x64Sha = await sha(path.resolve(opts.x64AppPath, file.relativePath));
    const arm64Sha = await sha(path.resolve(opts.arm64AppPath, file.relativePath));
    if (x64Sha !== arm64Sha) {
      d('SHA for file', file.relativePath, `does not match across builds ${x64Sha}!=${arm64Sha}`);
      // The MainMenu.nib files generated by Xcode13 are deterministic in effect but not deterministic in generated sequence
      if (path.basename(path.dirname(file.relativePath)) === 'MainMenu.nib') {
        // The mismatch here is OK so we just move on to the next one
        continue;
      }
      throw new Error(
        `Expected all non-binary files to have identical SHAs when creating a universal build but "${file.relativePath}" did not`,
      );
    }
  }
  return { x64Files, arm64Files };
}<|MERGE_RESOLUTION|>--- conflicted
+++ resolved
@@ -15,11 +15,7 @@
 import { AsarMode, detectAsarMode, generateAsarIntegrity, mergeASARs } from './asar-utils';
 import { sha } from './sha';
 import { d } from './debug';
-<<<<<<< HEAD
-import { AsarIntegrity, injectAsarIntegrity } from './integrity';
-=======
-import { AsarIntegrity, computeIntegrityData } from './integrity';
->>>>>>> 42c55b20
+import { AsarIntegrity, computeIntegrityData, injectAsarIntegrity } from './integrity';
 
 /**
  * Options to pass into the {@link makeUniversalApp} function.
@@ -137,8 +133,6 @@
       await mergeAppFiles(tmpApp, opts, knownMergedMachOFiles, tmpDir);
     }
 
-    const generatedIntegrity: AsarIntegrity = {};
-
     /**
      * If we have an ASAR we just need to check if the two "app.asar" files have the same hash,
      * if they are, same as above, we can leave one there and call it a day.  If they're different
@@ -147,7 +141,6 @@
      * look at codifying that assumption as actual logic.
      */
     // FIXME: Codify the assumption that app.asar.unpacked only contains native modules
-<<<<<<< HEAD
     if (x64AsarMode === AsarMode.HAS_ASAR) {
       if (opts.mergeASARs) {
         d('merging x64 and arm64 asars');
@@ -158,121 +151,14 @@
           outputAsarPath: output,
           singleArchFiles: opts.singleArchFiles,
         });
-
-        generatedIntegrity['Resources/app.asar'] = generateAsarIntegrity(output);
       } else {
-        await copyAndShimAsarIfNeeded(tmpApp, opts, tmpDir, generatedIntegrity);
+        await copyAndShimAsarIfNeeded(tmpApp, opts, tmpDir);
       }
     }
 
+    const generatedIntegrity = await computeIntegrityData(path.join(tmpApp, 'Contents'));
+
     await injectAsarIntegrity(x64Files, opts, generatedIntegrity, tmpApp);
-=======
-    if (x64AsarMode === AsarMode.HAS_ASAR && opts.mergeASARs) {
-      d('merging x64 and arm64 asars');
-      const output = path.resolve(tmpApp, 'Contents', 'Resources', 'app.asar');
-      await mergeASARs({
-        x64AsarPath: path.resolve(tmpApp, 'Contents', 'Resources', 'app.asar'),
-        arm64AsarPath: path.resolve(opts.arm64AppPath, 'Contents', 'Resources', 'app.asar'),
-        outputAsarPath: output,
-        singleArchFiles: opts.singleArchFiles,
-      });
-
-      // generatedIntegrity['Resources/app.asar'] = generateAsarIntegrity(output);
-    } else if (x64AsarMode === AsarMode.HAS_ASAR) {
-      d('checking if the x64 and arm64 asars are identical');
-      const x64AsarSha = await sha(path.resolve(tmpApp, 'Contents', 'Resources', 'app.asar'));
-      const arm64AsarSha = await sha(
-        path.resolve(opts.arm64AppPath, 'Contents', 'Resources', 'app.asar'),
-      );
-
-      if (x64AsarSha !== arm64AsarSha) {
-        d('x64 and arm64 asars are different');
-        const x64ResourcesPath = path.resolve(tmpApp, 'Contents', 'Resources');
-        const x64AsarPath = path.resolve(x64ResourcesPath, 'app-x64.asar');
-        await fs.move(path.resolve(x64ResourcesPath, 'app.asar'), x64AsarPath);
-        const x64Unpacked = path.resolve(x64ResourcesPath, 'app.asar.unpacked');
-        if (await fs.pathExists(x64Unpacked)) {
-          await fs.move(
-            x64Unpacked,
-            path.resolve(tmpApp, 'Contents', 'Resources', 'app-x64.asar.unpacked'),
-          );
-        }
-
-        const arm64ResourcesPath = path.resolve(tmpApp, 'Contents', 'Resources');
-        const arm64AsarPath = path.resolve(arm64ResourcesPath, 'app-arm64.asar');
-        await fs.copy(
-          path.resolve(opts.arm64AppPath, 'Contents', 'Resources', 'app.asar'),
-          arm64AsarPath,
-        );
-        const arm64Unpacked = path.resolve(
-          opts.arm64AppPath,
-          'Contents',
-          'Resources',
-          'app.asar.unpacked',
-        );
-        if (await fs.pathExists(arm64Unpacked)) {
-          await fs.copy(
-            arm64Unpacked,
-            path.resolve(tmpApp, 'Contents', 'Resources', 'app-arm64.asar.unpacked'),
-          );
-        }
-
-        const entryAsar = path.resolve(tmpDir, 'entry-asar');
-        await fs.mkdir(entryAsar);
-        await fs.copy(
-          path.resolve(__dirname, '..', '..', 'entry-asar', 'has-asar.js'),
-          path.resolve(entryAsar, 'index.js'),
-        );
-        let pj = JSON.parse(
-          (
-            await asar.extractFile(
-              path.resolve(opts.x64AppPath, 'Contents', 'Resources', 'app.asar'),
-              'package.json',
-            )
-          ).toString('utf8'),
-        );
-        pj.main = 'index.js';
-        await fs.writeJson(path.resolve(entryAsar, 'package.json'), pj);
-        const resourcesPath = path.resolve(tmpApp, 'Contents', 'Resources');
-        const asarPath = path.resolve(resourcesPath, 'app.asar');
-        await asar.createPackage(entryAsar, asarPath);
-      } else {
-        d('x64 and arm64 asars are the same');
-      }
-    }
-
-    const generatedIntegrity = await computeIntegrityData(
-      path.join(tmpApp, 'Contents', 'Resources'),
-      'Resources',
-    );
-
-    const plistFiles = x64Files.filter((f) => f.type === AppFileType.INFO_PLIST);
-    for (const plistFile of plistFiles) {
-      const x64PlistPath = path.resolve(opts.x64AppPath, plistFile.relativePath);
-      const arm64PlistPath = path.resolve(opts.arm64AppPath, plistFile.relativePath);
-
-      const { ElectronAsarIntegrity: x64Integrity, ...x64Plist } = plist.parse(
-        await fs.readFile(x64PlistPath, 'utf8'),
-      ) as any;
-      const { ElectronAsarIntegrity: arm64Integrity, ...arm64Plist } = plist.parse(
-        await fs.readFile(arm64PlistPath, 'utf8'),
-      ) as any;
-      if (JSON.stringify(x64Plist) !== JSON.stringify(arm64Plist)) {
-        throw new Error(
-          `Expected all Info.plist files to be identical when ignoring integrity when creating a universal build but "${plistFile.relativePath}" was not`,
-        );
-      }
-
-      const injectAsarIntegrity =
-        !opts.infoPlistsToIgnore ||
-        minimatch(plistFile.relativePath, opts.infoPlistsToIgnore, { matchBase: true });
-      const mergedPlist = injectAsarIntegrity
-        ? { ...x64Plist, ElectronAsarIntegrity: generatedIntegrity }
-        : { ...x64Plist };
-
-      await fs.writeFile(path.resolve(tmpApp, plistFile.relativePath), plist.build(mergedPlist));
-    }
->>>>>>> 42c55b20
 
     await copySnapshots(arm64Files, opts, tmpApp);
 
