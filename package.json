{
  "name": "@electron/universal",
  "version": "0.0.0-development",
  "description": "Utility for creating Universal macOS applications from two x64 and arm64 Electron applications",
  "main": "dist/cjs/index.js",
  "module": "dist/esm/index.js",
  "license": "MIT",
  "keywords": [
    "electron",
    "apple silicon",
    "universal"
  ],
  "repository": {
    "type": "git",
    "url": "https://github.com/electron/universal.git"
  },
  "engines": {
    "node": ">=16.4"
  },
  "files": [
    "dist/*",
    "entry-asar/*",
    "!entry-asar/**/*.{ts,mts}",
    "!entry-asar/**/tsconfig.json",
    "README.md"
  ],
  "author": "Samuel Attard",
  "scripts": {
<<<<<<< HEAD
    "build": "tsc -p tsconfig.cjs.json && tsc -p tsconfig.esm.json && tsc -p entry-asar/esm/tsconfig.json && tsc -p entry-asar/cjs/tsconfig.json",
=======
    "build": "tsc -p tsconfig.cjs.json && tsc -p tsconfig.esm.json && tsc -p tsconfig.entry-asar.json",
    "build:docs": "npx typedoc",
>>>>>>> a7d68c49
    "lint": "prettier --check \"{src,entry-asar,test}/**/*.ts\" \"*.ts\"",
    "prettier:write": "prettier --write \"{src,entry-asar,test}/**/*.ts\" \"*.ts\"",
    "prepublishOnly": "npm run build",
    "test": "jest",
    "prepare": "husky install"
  },
  "devDependencies": {
    "@electron/get": "^3.0.0",
    "@types/cross-zip": "^4.0.1",
    "@types/debug": "^4.1.10",
    "@types/fs-extra": "^11.0.3",
    "@types/jest": "^29.5.7",
    "@types/minimatch": "^5.1.2",
    "@types/node": "^20.8.10",
    "@types/plist": "^3.0.4",
    "cross-zip": "^4.0.0",
    "husky": "^8.0.3",
    "jest": "^29.7.0",
    "lint-staged": "^15.0.2",
    "prettier": "^3.0.3",
    "ts-jest": "^29.1.1",
    "typedoc": "~0.25.13",
    "typescript": "^5.2.2"
  },
  "dependencies": {
    "@electron/asar": "^3.2.7",
    "@malept/cross-spawn-promise": "^2.0.0",
    "debug": "^4.3.1",
    "dir-compare": "^4.2.0",
    "fs-extra": "^11.1.1",
    "minimatch": "^9.0.3",
    "plist": "^3.1.0"
  },
  "lint-staged": {
    "*.ts": [
      "prettier --write"
    ]
  },
  "resolutions": {
    "jackspeak": "2.1.1"
  }
}<|MERGE_RESOLUTION|>--- conflicted
+++ resolved
@@ -26,12 +26,8 @@
   ],
   "author": "Samuel Attard",
   "scripts": {
-<<<<<<< HEAD
     "build": "tsc -p tsconfig.cjs.json && tsc -p tsconfig.esm.json && tsc -p entry-asar/esm/tsconfig.json && tsc -p entry-asar/cjs/tsconfig.json",
-=======
-    "build": "tsc -p tsconfig.cjs.json && tsc -p tsconfig.esm.json && tsc -p tsconfig.entry-asar.json",
     "build:docs": "npx typedoc",
->>>>>>> a7d68c49
     "lint": "prettier --check \"{src,entry-asar,test}/**/*.ts\" \"*.ts\"",
     "prettier:write": "prettier --write \"{src,entry-asar,test}/**/*.ts\" \"*.ts\"",
     "prepublishOnly": "npm run build",
